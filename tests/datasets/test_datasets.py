--- conflicted
+++ resolved
@@ -41,6 +41,7 @@
 )
 from lerobot.common.envs.factory import make_env_config
 from lerobot.common.policies.factory import make_policy_config
+from lerobot.common.robot_devices.robots.utils import make_robot
 from lerobot.configs.default import DatasetConfig
 from lerobot.configs.train import TrainPipelineConfig
 from tests.fixtures.constants import DUMMY_CHW, DUMMY_HWC, DUMMY_REPO_ID
@@ -69,9 +70,11 @@
     objects have the same sets of attributes defined.
     """
     # Instantiate both ways
-    features = {"state": {"dtype": "float32", "shape": (1,), "names": None}}
+    robot = make_robot("koch", mock=True)
     root_create = tmp_path / "create"
-    dataset_create = LeRobotDataset.create(repo_id=DUMMY_REPO_ID, fps=30, features=features, root=root_create)
+    dataset_create = LeRobotDataset.create(
+        repo_id=DUMMY_REPO_ID, fps=30, robot=robot, root=root_create
+    )
 
     root_init = tmp_path / "init"
     dataset_init = lerobot_dataset_factory(root=root_init)
@@ -99,7 +102,6 @@
     assert dataset.num_frames == len(dataset)
 
 
-<<<<<<< HEAD
 def test_add_frame_missing_task(tmp_path, empty_lerobot_dataset_factory):
     features = {"state": {"dtype": "float32", "shape": (1,), "names": None}}
     dataset = empty_lerobot_dataset_factory(root=tmp_path / "test", features=features)
@@ -110,8 +112,6 @@
         dataset.add_frame({"state": torch.randn(1)})
 
 
-=======
->>>>>>> adcb07bf
 def test_add_frame_missing_feature(tmp_path, empty_lerobot_dataset_factory):
     features = {"state": {"dtype": "float32", "shape": (1,), "names": None}}
     dataset = empty_lerobot_dataset_factory(root=tmp_path / "test", features=features)
@@ -119,7 +119,7 @@
         ValueError,
         match="Feature mismatch in `frame` dictionary:\nMissing features: {'state'}\n",
     ):
-        dataset.add_frame({"wrong_feature": torch.randn(1)}, task="Dummy task")
+        dataset.add_frame({"task": "Dummy task"})
 
 
 def test_add_frame_extra_feature(tmp_path, empty_lerobot_dataset_factory):
@@ -129,7 +129,9 @@
         ValueError,
         match="Feature mismatch in `frame` dictionary:\nExtra features: {'extra'}\n",
     ):
-        dataset.add_frame({"state": torch.randn(1), "extra": "dummy_extra"}, task="Dummy task")
+        dataset.add_frame(
+            {"state": torch.randn(1), "task": "Dummy task", "extra": "dummy_extra"}
+        )
 
 
 def test_add_frame_wrong_type(tmp_path, empty_lerobot_dataset_factory):
@@ -139,7 +141,9 @@
         ValueError,
         match="The feature 'state' of dtype 'float16' is not of the expected dtype 'float32'.\n",
     ):
-        dataset.add_frame({"state": torch.randn(1, dtype=torch.float16)}, task="Dummy task")
+        dataset.add_frame(
+            {"state": torch.randn(1, dtype=torch.float16), "task": "Dummy task"}
+        )
 
 
 def test_add_frame_wrong_shape(tmp_path, empty_lerobot_dataset_factory):
@@ -147,9 +151,11 @@
     dataset = empty_lerobot_dataset_factory(root=tmp_path / "test", features=features)
     with pytest.raises(
         ValueError,
-        match=re.escape("The feature 'state' of shape '(1,)' does not have the expected shape '(2,)'.\n"),
-    ):
-        dataset.add_frame({"state": torch.randn(1)}, task="Dummy task")
+        match=re.escape(
+            "The feature 'state' of shape '(1,)' does not have the expected shape '(2,)'.\n"
+        ),
+    ):
+        dataset.add_frame({"state": torch.randn(1), "task": "Dummy task"})
 
 
 def test_add_frame_wrong_shape_python_float(tmp_path, empty_lerobot_dataset_factory):
@@ -161,7 +167,7 @@
             "The feature 'state' is not a 'np.ndarray'. Expected type is 'float32', but type '<class 'float'>' provided instead.\n"
         ),
     ):
-        dataset.add_frame({"state": 1.0}, task="Dummy task")
+        dataset.add_frame({"state": 1.0, "task": "Dummy task"})
 
 
 def test_add_frame_wrong_shape_torch_ndim_0(tmp_path, empty_lerobot_dataset_factory):
@@ -169,9 +175,11 @@
     dataset = empty_lerobot_dataset_factory(root=tmp_path / "test", features=features)
     with pytest.raises(
         ValueError,
-        match=re.escape("The feature 'state' of shape '()' does not have the expected shape '(1,)'.\n"),
-    ):
-        dataset.add_frame({"state": torch.tensor(1.0)}, task="Dummy task")
+        match=re.escape(
+            "The feature 'state' of shape '()' does not have the expected shape '(1,)'.\n"
+        ),
+    ):
+        dataset.add_frame({"state": torch.tensor(1.0), "task": "Dummy task"})
 
 
 def test_add_frame_wrong_shape_numpy_ndim_0(tmp_path, empty_lerobot_dataset_factory):
@@ -183,13 +191,13 @@
             "The feature 'state' is not a 'np.ndarray'. Expected type is 'float32', but type '<class 'numpy.float32'>' provided instead.\n"
         ),
     ):
-        dataset.add_frame({"state": np.float32(1.0)}, task="Dummy task")
+        dataset.add_frame({"state": np.float32(1.0), "task": "Dummy task"})
 
 
 def test_add_frame(tmp_path, empty_lerobot_dataset_factory):
     features = {"state": {"dtype": "float32", "shape": (1,), "names": None}}
     dataset = empty_lerobot_dataset_factory(root=tmp_path / "test", features=features)
-    dataset.add_frame({"state": torch.randn(1)}, task="Dummy task")
+    dataset.add_frame({"state": torch.randn(1), "task": "Dummy task"})
     dataset.save_episode()
 
     assert len(dataset) == 1
@@ -201,7 +209,7 @@
 def test_add_frame_state_1d(tmp_path, empty_lerobot_dataset_factory):
     features = {"state": {"dtype": "float32", "shape": (2,), "names": None}}
     dataset = empty_lerobot_dataset_factory(root=tmp_path / "test", features=features)
-    dataset.add_frame({"state": torch.randn(2)}, task="Dummy task")
+    dataset.add_frame({"state": torch.randn(2), "task": "Dummy task"})
     dataset.save_episode()
 
     assert dataset[0]["state"].shape == torch.Size([2])
@@ -210,7 +218,7 @@
 def test_add_frame_state_2d(tmp_path, empty_lerobot_dataset_factory):
     features = {"state": {"dtype": "float32", "shape": (2, 4), "names": None}}
     dataset = empty_lerobot_dataset_factory(root=tmp_path / "test", features=features)
-    dataset.add_frame({"state": torch.randn(2, 4)}, task="Dummy task")
+    dataset.add_frame({"state": torch.randn(2, 4), "task": "Dummy task"})
     dataset.save_episode()
 
     assert dataset[0]["state"].shape == torch.Size([2, 4])
@@ -219,7 +227,7 @@
 def test_add_frame_state_3d(tmp_path, empty_lerobot_dataset_factory):
     features = {"state": {"dtype": "float32", "shape": (2, 4, 3), "names": None}}
     dataset = empty_lerobot_dataset_factory(root=tmp_path / "test", features=features)
-    dataset.add_frame({"state": torch.randn(2, 4, 3)}, task="Dummy task")
+    dataset.add_frame({"state": torch.randn(2, 4, 3), "task": "Dummy task"})
     dataset.save_episode()
 
     assert dataset[0]["state"].shape == torch.Size([2, 4, 3])
@@ -228,7 +236,7 @@
 def test_add_frame_state_4d(tmp_path, empty_lerobot_dataset_factory):
     features = {"state": {"dtype": "float32", "shape": (2, 4, 3, 5), "names": None}}
     dataset = empty_lerobot_dataset_factory(root=tmp_path / "test", features=features)
-    dataset.add_frame({"state": torch.randn(2, 4, 3, 5)}, task="Dummy task")
+    dataset.add_frame({"state": torch.randn(2, 4, 3, 5), "task": "Dummy task"})
     dataset.save_episode()
 
     assert dataset[0]["state"].shape == torch.Size([2, 4, 3, 5])
@@ -237,7 +245,7 @@
 def test_add_frame_state_5d(tmp_path, empty_lerobot_dataset_factory):
     features = {"state": {"dtype": "float32", "shape": (2, 4, 3, 5, 1), "names": None}}
     dataset = empty_lerobot_dataset_factory(root=tmp_path / "test", features=features)
-    dataset.add_frame({"state": torch.randn(2, 4, 3, 5, 1)}, task="Dummy task")
+    dataset.add_frame({"state": torch.randn(2, 4, 3, 5, 1), "task": "Dummy task"})
     dataset.save_episode()
 
     assert dataset[0]["state"].shape == torch.Size([2, 4, 3, 5, 1])
@@ -246,7 +254,7 @@
 def test_add_frame_state_numpy(tmp_path, empty_lerobot_dataset_factory):
     features = {"state": {"dtype": "float32", "shape": (1,), "names": None}}
     dataset = empty_lerobot_dataset_factory(root=tmp_path / "test", features=features)
-    dataset.add_frame({"state": np.array([1], dtype=np.float32)}, task="Dummy task")
+    dataset.add_frame({"state": np.array([1], dtype=np.float32), "task": "Dummy task"})
     dataset.save_episode()
 
     assert dataset[0]["state"].ndim == 0
@@ -255,7 +263,7 @@
 def test_add_frame_string(tmp_path, empty_lerobot_dataset_factory):
     features = {"caption": {"dtype": "string", "shape": (1,), "names": None}}
     dataset = empty_lerobot_dataset_factory(root=tmp_path / "test", features=features)
-    dataset.add_frame({"caption": "Dummy caption"}, task="Dummy task")
+    dataset.add_frame({"caption": "Dummy caption", "task": "Dummy task"})
     dataset.save_episode()
 
     assert dataset[0]["caption"] == "Dummy caption"
@@ -270,7 +278,7 @@
         ),
     ):
         c, h, w = DUMMY_CHW
-        dataset.add_frame({"image": torch.randn(c, w, h)}, task="Dummy task")
+        dataset.add_frame({"image": torch.randn(c, w, h), "task": "Dummy task"})
 
 
 def test_add_frame_image_wrong_range(image_dataset):
@@ -283,14 +291,14 @@
     Hence the image won't be saved on disk and save_episode will raise `FileNotFoundError`.
     """
     dataset = image_dataset
-    dataset.add_frame({"image": np.random.rand(*DUMMY_CHW) * 255}, task="Dummy task")
+    dataset.add_frame({"image": np.random.rand(*DUMMY_CHW) * 255, "task": "Dummy task"})
     with pytest.raises(FileNotFoundError):
         dataset.save_episode()
 
 
 def test_add_frame_image(image_dataset):
     dataset = image_dataset
-    dataset.add_frame({"image": np.random.rand(*DUMMY_CHW)}, task="Dummy task")
+    dataset.add_frame({"image": np.random.rand(*DUMMY_CHW), "task": "Dummy task"})
     dataset.save_episode()
 
     assert dataset[0]["image"].shape == torch.Size(DUMMY_CHW)
@@ -298,7 +306,7 @@
 
 def test_add_frame_image_h_w_c(image_dataset):
     dataset = image_dataset
-    dataset.add_frame({"image": np.random.rand(*DUMMY_HWC)}, task="Dummy task")
+    dataset.add_frame({"image": np.random.rand(*DUMMY_HWC), "task": "Dummy task"})
     dataset.save_episode()
 
     assert dataset[0]["image"].shape == torch.Size(DUMMY_CHW)
@@ -307,7 +315,7 @@
 def test_add_frame_image_uint8(image_dataset):
     dataset = image_dataset
     image = np.random.randint(0, 256, DUMMY_HWC, dtype=np.uint8)
-    dataset.add_frame({"image": image}, task="Dummy task")
+    dataset.add_frame({"image": image, "task": "Dummy task"})
     dataset.save_episode()
 
     assert dataset[0]["image"].shape == torch.Size(DUMMY_CHW)
@@ -316,7 +324,7 @@
 def test_add_frame_image_pil(image_dataset):
     dataset = image_dataset
     image = np.random.randint(0, 256, DUMMY_HWC, dtype=np.uint8)
-    dataset.add_frame({"image": Image.fromarray(image)}, task="Dummy task")
+    dataset.add_frame({"image": Image.fromarray(image), "task": "Dummy task"})
     dataset.save_episode()
 
     assert dataset[0]["image"].shape == torch.Size(DUMMY_CHW)
@@ -463,7 +471,9 @@
     d = unflatten_dict(flatten_dict(d))
 
     # test equality between nested dicts
-    assert json.dumps(original_d, sort_keys=True) == json.dumps(d, sort_keys=True), f"{original_d} != {d}"
+    assert json.dumps(original_d, sort_keys=True) == json.dumps(d, sort_keys=True), (
+        f"{original_d} != {d}"
+    )
 
 
 @pytest.mark.parametrize(
@@ -517,7 +527,13 @@
     load_and_compare(i + 1)
 
     # test 2 frames at the middle of first episode
-    i = int((dataset.episode_data_index["to"][0].item() - dataset.episode_data_index["from"][0].item()) / 2)
+    i = int(
+        (
+            dataset.episode_data_index["to"][0].item()
+            - dataset.episode_data_index["from"][0].item()
+        )
+        / 2
+    )
     load_and_compare(i)
     load_and_compare(i + 1)
 
