#!/usr/bin/env python

# Copyright 2024 The HuggingFace Inc. team. All rights reserved.
#
# Licensed under the Apache License, Version 2.0 (the "License");
# you may not use this file except in compliance with the License.
# You may obtain a copy of the License at
#
#     http://www.apache.org/licenses/LICENSE-2.0
#
# Unless required by applicable law or agreed to in writing, software
# distributed under the License is distributed on an "AS IS" BASIS,
# WITHOUT WARRANTIES OR CONDITIONS OF ANY KIND, either express or implied.
# See the License for the specific language governing permissions and
# limitations under the License.
import contextlib
import importlib.resources
import json
import logging
from collections.abc import Iterator
from itertools import accumulate
from pathlib import Path
from pprint import pformat
from types import SimpleNamespace
from typing import Any

import datasets
import jsonlines
import numpy as np
import packaging.version
import torch
from datasets.table import embed_table_storage
from huggingface_hub import DatasetCard, DatasetCardData, HfApi
from huggingface_hub.errors import RevisionNotFoundError
from PIL import Image as PILImage
from torchvision import transforms

from lerobot.common.datasets.backward_compatibility import (
    V21_MESSAGE,
    BackwardCompatibilityError,
    ForwardCompatibilityError,
)
from lerobot.common.robots import Robot
from lerobot.common.utils.utils import is_valid_numpy_dtype_string
from lerobot.configs.types import DictLike, FeatureType, PolicyFeature

DEFAULT_CHUNK_SIZE = 1000  # Max number of episodes per chunk

INFO_PATH = "meta/info.json"
EPISODES_PATH = "meta/episodes.jsonl"
STATS_PATH = "meta/stats.json"
EPISODES_STATS_PATH = "meta/episodes_stats.jsonl"
TASKS_PATH = "meta/tasks.jsonl"

DEFAULT_VIDEO_PATH = "videos/chunk-{episode_chunk:03d}/{video_key}/episode_{episode_index:06d}.mp4"
DEFAULT_PARQUET_PATH = "data/chunk-{episode_chunk:03d}/episode_{episode_index:06d}.parquet"
DEFAULT_IMAGE_PATH = "images/{image_key}/episode_{episode_index:06d}/frame_{frame_index:06d}.png"

DATASET_CARD_TEMPLATE = """
---
# Metadata will go there
---
This dataset was created using [LeRobot](https://github.com/huggingface/lerobot).

## {}

"""

DEFAULT_FEATURES = {
    "timestamp": {"dtype": "float32", "shape": (1,), "names": None},
    "frame_index": {"dtype": "int64", "shape": (1,), "names": None},
    "episode_index": {"dtype": "int64", "shape": (1,), "names": None},
    "index": {"dtype": "int64", "shape": (1,), "names": None},
    "task_index": {"dtype": "int64", "shape": (1,), "names": None},
}


def flatten_dict(d: dict, parent_key: str = "", sep: str = "/") -> dict:
    """Flatten a nested dictionary structure by collapsing nested keys into one key with a separator.

    For example:
    ```
    >>> dct = {"a": {"b": 1, "c": {"d": 2}}, "e": 3}`
    >>> print(flatten_dict(dct))
    {"a/b": 1, "a/c/d": 2, "e": 3}
    """
    items = []
    for k, v in d.items():
        new_key = f"{parent_key}{sep}{k}" if parent_key else k
        if isinstance(v, dict):
            items.extend(flatten_dict(v, new_key, sep=sep).items())
        else:
            items.append((new_key, v))
    return dict(items)


def unflatten_dict(d: dict, sep: str = "/") -> dict:
    outdict = {}
    for key, value in d.items():
        parts = key.split(sep)
        d = outdict
        for part in parts[:-1]:
            if part not in d:
                d[part] = {}
            d = d[part]
        d[parts[-1]] = value
    return outdict


def get_nested_item(obj: DictLike, flattened_key: str, sep: str = "/") -> Any:
    split_keys = flattened_key.split(sep)
    getter = obj[split_keys[0]]
    if len(split_keys) == 1:
        return getter

    for key in split_keys[1:]:
        getter = getter[key]

    return getter


def serialize_dict(stats: dict[str, torch.Tensor | np.ndarray | dict]) -> dict:
    serialized_dict = {}
    for key, value in flatten_dict(stats).items():
        if isinstance(value, (torch.Tensor, np.ndarray)):
            serialized_dict[key] = value.tolist()
        elif isinstance(value, np.generic):
            serialized_dict[key] = value.item()
        elif isinstance(value, (int, float)):
            serialized_dict[key] = value
        else:
            raise NotImplementedError(f"The value '{value}' of type '{type(value)}' is not supported.")
    return unflatten_dict(serialized_dict)


def embed_images(dataset: datasets.Dataset) -> datasets.Dataset:
    # Embed image bytes into the table before saving to parquet
    format = dataset.format
    dataset = dataset.with_format("arrow")
    dataset = dataset.map(embed_table_storage, batched=False)
    dataset = dataset.with_format(**format)
    return dataset


def load_json(fpath: Path) -> Any:
    with open(fpath) as f:
        return json.load(f)


def write_json(data: dict, fpath: Path) -> None:
    fpath.parent.mkdir(exist_ok=True, parents=True)
    with open(fpath, "w") as f:
        json.dump(data, f, indent=4, ensure_ascii=False)


def load_jsonlines(fpath: Path) -> list[Any]:
    with jsonlines.open(fpath, "r") as reader:
        return list(reader)


def write_jsonlines(data: dict, fpath: Path) -> None:
    fpath.parent.mkdir(exist_ok=True, parents=True)
    with jsonlines.open(fpath, "w") as writer:
        writer.write_all(data)


def append_jsonlines(data: dict, fpath: Path) -> None:
    fpath.parent.mkdir(exist_ok=True, parents=True)
    with jsonlines.open(fpath, "a") as writer:
        writer.write(data)


def write_info(info: dict, local_dir: Path):
    write_json(info, local_dir / INFO_PATH)


def load_info(local_dir: Path) -> dict:
    info = load_json(local_dir / INFO_PATH)
    for ft in info["features"].values():
        ft["shape"] = tuple(ft["shape"])
    return info


def write_stats(stats: dict, local_dir: Path):
    serialized_stats = serialize_dict(stats)
    write_json(serialized_stats, local_dir / STATS_PATH)


def cast_stats_to_numpy(stats) -> dict[str, dict[str, np.ndarray]]:
    stats = {key: np.array(value) for key, value in flatten_dict(stats).items()}
    return unflatten_dict(stats)


def load_stats(local_dir: Path) -> dict[str, dict[str, np.ndarray]]:
    if not (local_dir / STATS_PATH).exists():
        return None
    stats = load_json(local_dir / STATS_PATH)
    return cast_stats_to_numpy(stats)


def write_task(task_index: int, task: dict, local_dir: Path):
    task_dict = {
        "task_index": task_index,
        "task": task,
    }
    append_jsonlines(task_dict, local_dir / TASKS_PATH)


def load_tasks(local_dir: Path) -> tuple[dict, dict]:
    tasks = load_jsonlines(local_dir / TASKS_PATH)
    tasks = {item["task_index"]: item["task"] for item in sorted(tasks, key=lambda x: x["task_index"])}
    task_to_task_index = {task: task_index for task_index, task in tasks.items()}
    return tasks, task_to_task_index


def write_episode(episode: dict, local_dir: Path):
    append_jsonlines(episode, local_dir / EPISODES_PATH)


def load_episodes(local_dir: Path) -> dict:
    episodes = load_jsonlines(local_dir / EPISODES_PATH)
    return {item["episode_index"]: item for item in sorted(episodes, key=lambda x: x["episode_index"])}


def write_episode_stats(episode_index: int, episode_stats: dict, local_dir: Path):
    # We wrap episode_stats in a dictionary since `episode_stats["episode_index"]`
    # is a dictionary of stats and not an integer.
    episode_stats = {"episode_index": episode_index, "stats": serialize_dict(episode_stats)}
    append_jsonlines(episode_stats, local_dir / EPISODES_STATS_PATH)


def load_episodes_stats(local_dir: Path) -> dict:
    episodes_stats = load_jsonlines(local_dir / EPISODES_STATS_PATH)
    return {
        item["episode_index"]: cast_stats_to_numpy(item["stats"])
        for item in sorted(episodes_stats, key=lambda x: x["episode_index"])
    }


def backward_compatible_episodes_stats(
    stats: dict[str, dict[str, np.ndarray]], episodes: list[int]
) -> dict[str, dict[str, np.ndarray]]:
    return dict.fromkeys(episodes, stats)


def load_image_as_numpy(
    fpath: str | Path, dtype: np.dtype = np.float32, channel_first: bool = True
) -> np.ndarray:
    img = PILImage.open(fpath).convert("RGB")
    img_array = np.array(img, dtype=dtype)
    if channel_first:  # (H, W, C) -> (C, H, W)
        img_array = np.transpose(img_array, (2, 0, 1))
    if np.issubdtype(dtype, np.floating):
        img_array /= 255.0
    return img_array


def hf_transform_to_torch(items_dict: dict[torch.Tensor | None]):
    """Get a transform function that convert items from Hugging Face dataset (pyarrow)
    to torch tensors. Importantly, images are converted from PIL, which corresponds to
    a channel last representation (h w c) of uint8 type, to a torch image representation
    with channel first (c h w) of float32 type in range [0,1].
    """
    for key in items_dict:
        first_item = items_dict[key][0]
        if isinstance(first_item, PILImage.Image):
            to_tensor = transforms.ToTensor()
            items_dict[key] = [to_tensor(img) for img in items_dict[key]]
        elif first_item is None:
            pass
        else:
            items_dict[key] = [x if isinstance(x, str) else torch.tensor(x) for x in items_dict[key]]
    return items_dict


def is_valid_version(version: str) -> bool:
    try:
        packaging.version.parse(version)
        return True
    except packaging.version.InvalidVersion:
        return False


def check_version_compatibility(
    repo_id: str,
    version_to_check: str | packaging.version.Version,
    current_version: str | packaging.version.Version,
    enforce_breaking_major: bool = True,
) -> None:
    v_check = (
        packaging.version.parse(version_to_check)
        if not isinstance(version_to_check, packaging.version.Version)
        else version_to_check
    )
    v_current = (
        packaging.version.parse(current_version)
        if not isinstance(current_version, packaging.version.Version)
        else current_version
    )
    if v_check.major < v_current.major and enforce_breaking_major:
        raise BackwardCompatibilityError(repo_id, v_check)
    elif v_check.minor < v_current.minor:
        logging.warning(V21_MESSAGE.format(repo_id=repo_id, version=v_check))


def get_repo_versions(repo_id: str) -> list[packaging.version.Version]:
    """Returns available valid versions (branches and tags) on given repo."""
    api = HfApi()
    repo_refs = api.list_repo_refs(repo_id, repo_type="dataset")
    repo_refs = [b.name for b in repo_refs.branches + repo_refs.tags]
    repo_versions = []
    for ref in repo_refs:
        with contextlib.suppress(packaging.version.InvalidVersion):
            repo_versions.append(packaging.version.parse(ref))

    return repo_versions


def get_safe_version(repo_id: str, version: str | packaging.version.Version) -> str:
    """
    Returns the version if available on repo or the latest compatible one.
    Otherwise, will throw a `CompatibilityError`.
    """
    target_version = (
        packaging.version.parse(version) if not isinstance(version, packaging.version.Version) else version
    )
    hub_versions = get_repo_versions(repo_id)

    if not hub_versions:
        raise RevisionNotFoundError(
            f"""Your dataset must be tagged with a codebase version.
            Assuming _version_ is the codebase_version value in the info.json, you can run this:
            ```python
            from huggingface_hub import HfApi

            hub_api = HfApi()
            hub_api.create_tag("{repo_id}", tag="_version_", repo_type="dataset")
            ```
            """
        )

    if target_version in hub_versions:
        return f"v{target_version}"

    compatibles = [
        v for v in hub_versions if v.major == target_version.major and v.minor <= target_version.minor
    ]
    if compatibles:
        return_version = max(compatibles)
        if return_version < target_version:
            logging.warning(f"Revision {version} for {repo_id} not found, using version v{return_version}")
        return f"v{return_version}"

    lower_major = [v for v in hub_versions if v.major < target_version.major]
    if lower_major:
        raise BackwardCompatibilityError(repo_id, max(lower_major))

    upper_versions = [v for v in hub_versions if v > target_version]
    assert len(upper_versions) > 0
    raise ForwardCompatibilityError(repo_id, min(upper_versions))


def get_hf_features_from_features(features: dict) -> datasets.Features:
    hf_features = {}
    for key, ft in features.items():
        if ft["dtype"] == "video":
            continue
        elif ft["dtype"] == "image":
            hf_features[key] = datasets.Image()
        elif ft["shape"] == (1,):
            hf_features[key] = datasets.Value(dtype=ft["dtype"])
        elif len(ft["shape"]) == 1:
            hf_features[key] = datasets.Sequence(
                length=ft["shape"][0], feature=datasets.Value(dtype=ft["dtype"])
            )
        elif len(ft["shape"]) == 2:
            hf_features[key] = datasets.Array2D(shape=ft["shape"], dtype=ft["dtype"])
        elif len(ft["shape"]) == 3:
            hf_features[key] = datasets.Array3D(shape=ft["shape"], dtype=ft["dtype"])
        elif len(ft["shape"]) == 4:
            hf_features[key] = datasets.Array4D(shape=ft["shape"], dtype=ft["dtype"])
        elif len(ft["shape"]) == 5:
            hf_features[key] = datasets.Array5D(shape=ft["shape"], dtype=ft["dtype"])
        else:
            raise ValueError(f"Corresponding feature is not valid: {ft}")

    return datasets.Features(hf_features)


def _validate_feature_names(features: dict[str, dict]) -> None:
    invalid_features = {name: ft for name, ft in features.items() if "/" in name}
    if invalid_features:
        raise ValueError(f"Feature names should not contain '/'. Found '/' in '{invalid_features}'.")


def hw_to_dataset_features(
    hw_features: dict[str, type | tuple], prefix: str, use_video: bool = True
) -> dict[str, dict]:
    features = {}
    joint_fts = {key: ftype for key, ftype in hw_features.items() if ftype is float}
    cam_fts = {key: shape for key, shape in hw_features.items() if isinstance(shape, tuple)}

<<<<<<< HEAD
    if joint_fts:
        features[f"{prefix}.joints"] = {
=======
    if joint_fts and prefix == "action":
        features[prefix] = {
            "dtype": "float32",
            "shape": (len(joint_fts),),
            "names": list(joint_fts),
        }

    if joint_fts and prefix == "observation":
        features[f"{prefix}.state"] = {
>>>>>>> e23b41e7
            "dtype": "float32",
            "shape": (len(joint_fts),),
            "names": list(joint_fts),
        }

    for key, shape in cam_fts.items():
<<<<<<< HEAD
        features[f"{prefix}.cameras.{key}"] = {
=======
        features[f"{prefix}.images.{key}"] = {
>>>>>>> e23b41e7
            "dtype": "video" if use_video else "image",
            "shape": shape,
            "names": ["height", "width", "channels"],
        }

    _validate_feature_names(features)
    return features


def build_dataset_frame(
    ds_features: dict[str, dict], values: dict[str, Any], prefix: str
) -> dict[str, np.ndarray]:
    frame = {}
    for key, ft in ds_features.items():
        if key in DEFAULT_FEATURES or not key.startswith(prefix):
            continue
        elif ft["dtype"] == "float32" and len(ft["shape"]) == 1:
            frame[key] = np.array([values[name] for name in ft["names"]], dtype=np.float32)
        elif ft["dtype"] in ["image", "video"]:
<<<<<<< HEAD
            frame[key] = values[key.removeprefix(f"{prefix}.cameras.")]
=======
            frame[key] = values[key.removeprefix(f"{prefix}.images.")]
>>>>>>> e23b41e7

    return frame


def get_features_from_robot(robot: Robot, use_videos: bool = True) -> dict:
    camera_ft = {}
    if robot.cameras:
        camera_ft = {
            key: {"dtype": "video" if use_videos else "image", **ft}
            for key, ft in robot.camera_features.items()
        }
    return {**robot.motor_features, **camera_ft, **DEFAULT_FEATURES}


def dataset_to_policy_features(features: dict[str, dict]) -> dict[str, PolicyFeature]:
    # TODO(aliberts): Implement "type" in dataset features and simplify this
    policy_features = {}
    for key, ft in features.items():
        shape = ft["shape"]
        if ft["dtype"] in ["image", "video"]:
            type = FeatureType.VISUAL
            if len(shape) != 3:
                raise ValueError(f"Number of dimensions of {key} != 3 (shape={shape})")

            names = ft["names"]
            # Backward compatibility for "channel" which is an error introduced in LeRobotDataset v2.0 for ported datasets.
            if names[2] in ["channel", "channels"]:  # (h, w, c) -> (c, h, w)
                shape = (shape[2], shape[0], shape[1])
        elif key == "observation.environment_state":
            type = FeatureType.ENV
        elif key.startswith("observation"):
            type = FeatureType.STATE
        elif key.startswith("action"):
            type = FeatureType.ACTION
        else:
            continue

        policy_features[key] = PolicyFeature(
            type=type,
            shape=shape,
        )

    return policy_features


def create_empty_dataset_info(
    codebase_version: str,
    fps: int,
    features: dict,
    use_videos: bool,
    robot_type: str | None = None,
) -> dict:
    return {
        "codebase_version": codebase_version,
        "robot_type": robot_type,
        "total_episodes": 0,
        "total_frames": 0,
        "total_tasks": 0,
        "total_videos": 0,
        "total_chunks": 0,
        "chunks_size": DEFAULT_CHUNK_SIZE,
        "fps": fps,
        "splits": {},
        "data_path": DEFAULT_PARQUET_PATH,
        "video_path": DEFAULT_VIDEO_PATH if use_videos else None,
        "features": features,
    }


def get_episode_data_index(
    episode_dicts: dict[dict], episodes: list[int] | None = None
) -> dict[str, torch.Tensor]:
    episode_lengths = {ep_idx: ep_dict["length"] for ep_idx, ep_dict in episode_dicts.items()}
    if episodes is not None:
        episode_lengths = {ep_idx: episode_lengths[ep_idx] for ep_idx in episodes}

    cumulative_lengths = list(accumulate(episode_lengths.values()))
    return {
        "from": torch.LongTensor([0] + cumulative_lengths[:-1]),
        "to": torch.LongTensor(cumulative_lengths),
    }


def check_timestamps_sync(
    timestamps: np.ndarray,
    episode_indices: np.ndarray,
    episode_data_index: dict[str, np.ndarray],
    fps: int,
    tolerance_s: float,
    raise_value_error: bool = True,
) -> bool:
    """
    This check is to make sure that each timestamp is separated from the next by (1/fps) +/- tolerance
    to account for possible numerical error.

    Args:
        timestamps (np.ndarray): Array of timestamps in seconds.
        episode_indices (np.ndarray): Array indicating the episode index for each timestamp.
        episode_data_index (dict[str, np.ndarray]): A dictionary that includes 'to',
            which identifies indices for the end of each episode.
        fps (int): Frames per second. Used to check the expected difference between consecutive timestamps.
        tolerance_s (float): Allowed deviation from the expected (1/fps) difference.
        raise_value_error (bool): Whether to raise a ValueError if the check fails.

    Returns:
        bool: True if all checked timestamp differences lie within tolerance, False otherwise.

    Raises:
        ValueError: If the check fails and `raise_value_error` is True.
    """
    if timestamps.shape != episode_indices.shape:
        raise ValueError(
            "timestamps and episode_indices should have the same shape. "
            f"Found {timestamps.shape=} and {episode_indices.shape=}."
        )

    # Consecutive differences
    diffs = np.diff(timestamps)
    within_tolerance = np.abs(diffs - (1.0 / fps)) <= tolerance_s

    # Mask to ignore differences at the boundaries between episodes
    mask = np.ones(len(diffs), dtype=bool)
    ignored_diffs = episode_data_index["to"][:-1] - 1  # indices at the end of each episode
    mask[ignored_diffs] = False
    filtered_within_tolerance = within_tolerance[mask]

    # Check if all remaining diffs are within tolerance
    if not np.all(filtered_within_tolerance):
        # Track original indices before masking
        original_indices = np.arange(len(diffs))
        filtered_indices = original_indices[mask]
        outside_tolerance_filtered_indices = np.nonzero(~filtered_within_tolerance)[0]
        outside_tolerance_indices = filtered_indices[outside_tolerance_filtered_indices]

        outside_tolerances = []
        for idx in outside_tolerance_indices:
            entry = {
                "timestamps": [timestamps[idx], timestamps[idx + 1]],
                "diff": diffs[idx],
                "episode_index": episode_indices[idx].item()
                if hasattr(episode_indices[idx], "item")
                else episode_indices[idx],
            }
            outside_tolerances.append(entry)

        if raise_value_error:
            raise ValueError(
                f"""One or several timestamps unexpectedly violate the tolerance inside episode range.
                This might be due to synchronization issues during data collection.
                \n{pformat(outside_tolerances)}"""
            )
        return False

    return True


def check_delta_timestamps(
    delta_timestamps: dict[str, list[float]], fps: int, tolerance_s: float, raise_value_error: bool = True
) -> bool:
    """This will check if all the values in delta_timestamps are multiples of 1/fps +/- tolerance.
    This is to ensure that these delta_timestamps added to any timestamp from a dataset will themselves be
    actual timestamps from the dataset.
    """
    outside_tolerance = {}
    for key, delta_ts in delta_timestamps.items():
        within_tolerance = [abs(ts * fps - round(ts * fps)) / fps <= tolerance_s for ts in delta_ts]
        if not all(within_tolerance):
            outside_tolerance[key] = [
                ts for ts, is_within in zip(delta_ts, within_tolerance, strict=True) if not is_within
            ]

    if len(outside_tolerance) > 0:
        if raise_value_error:
            raise ValueError(
                f"""
                The following delta_timestamps are found outside of tolerance range.
                Please make sure they are multiples of 1/{fps} +/- tolerance and adjust
                their values accordingly.
                \n{pformat(outside_tolerance)}
                """
            )
        return False

    return True


def get_delta_indices(delta_timestamps: dict[str, list[float]], fps: int) -> dict[str, list[int]]:
    delta_indices = {}
    for key, delta_ts in delta_timestamps.items():
        delta_indices[key] = [round(d * fps) for d in delta_ts]

    return delta_indices


def cycle(iterable):
    """The equivalent of itertools.cycle, but safe for Pytorch dataloaders.

    See https://github.com/pytorch/pytorch/issues/23900 for information on why itertools.cycle is not safe.
    """
    iterator = iter(iterable)
    while True:
        try:
            yield next(iterator)
        except StopIteration:
            iterator = iter(iterable)


def create_branch(repo_id, *, branch: str, repo_type: str | None = None) -> None:
    """Create a branch on a existing Hugging Face repo. Delete the branch if it already
    exists before creating it.
    """
    api = HfApi()

    branches = api.list_repo_refs(repo_id, repo_type=repo_type).branches
    refs = [branch.ref for branch in branches]
    ref = f"refs/heads/{branch}"
    if ref in refs:
        api.delete_branch(repo_id, repo_type=repo_type, branch=branch)

    api.create_branch(repo_id, repo_type=repo_type, branch=branch)


def create_lerobot_dataset_card(
    tags: list | None = None,
    dataset_info: dict | None = None,
    **kwargs,
) -> DatasetCard:
    """
    Keyword arguments will be used to replace values in ./lerobot/common/datasets/card_template.md.
    Note: If specified, license must be one of https://huggingface.co/docs/hub/repositories-licenses.
    """
    card_tags = ["LeRobot"]

    if tags:
        card_tags += tags
    if dataset_info:
        dataset_structure = "[meta/info.json](meta/info.json):\n"
        dataset_structure += f"```json\n{json.dumps(dataset_info, indent=4)}\n```\n"
        kwargs = {**kwargs, "dataset_structure": dataset_structure}
    card_data = DatasetCardData(
        license=kwargs.get("license"),
        tags=card_tags,
        task_categories=["robotics"],
        configs=[
            {
                "config_name": "default",
                "data_files": "data/*/*.parquet",
            }
        ],
    )

    card_template = (importlib.resources.files("lerobot.common.datasets") / "card_template.md").read_text()

    return DatasetCard.from_template(
        card_data=card_data,
        template_str=card_template,
        **kwargs,
    )


class IterableNamespace(SimpleNamespace):
    """
    A namespace object that supports both dictionary-like iteration and dot notation access.
    Automatically converts nested dictionaries into IterableNamespaces.

    This class extends SimpleNamespace to provide:
    - Dictionary-style iteration over keys
    - Access to items via both dot notation (obj.key) and brackets (obj["key"])
    - Dictionary-like methods: items(), keys(), values()
    - Recursive conversion of nested dictionaries

    Args:
        dictionary: Optional dictionary to initialize the namespace
        **kwargs: Additional keyword arguments passed to SimpleNamespace

    Examples:
        >>> data = {"name": "Alice", "details": {"age": 25}}
        >>> ns = IterableNamespace(data)
        >>> ns.name
        'Alice'
        >>> ns.details.age
        25
        >>> list(ns.keys())
        ['name', 'details']
        >>> for key, value in ns.items():
        ...     print(f"{key}: {value}")
        name: Alice
        details: IterableNamespace(age=25)
    """

    def __init__(self, dictionary: dict[str, Any] = None, **kwargs):
        super().__init__(**kwargs)
        if dictionary is not None:
            for key, value in dictionary.items():
                if isinstance(value, dict):
                    setattr(self, key, IterableNamespace(value))
                else:
                    setattr(self, key, value)

    def __iter__(self) -> Iterator[str]:
        return iter(vars(self))

    def __getitem__(self, key: str) -> Any:
        return vars(self)[key]

    def items(self):
        return vars(self).items()

    def values(self):
        return vars(self).values()

    def keys(self):
        return vars(self).keys()


def validate_frame(frame: dict, features: dict):
    expected_features = set(features) - set(DEFAULT_FEATURES)
    actual_features = set(frame)
<<<<<<< HEAD

    error_message = validate_features_presence(actual_features, expected_features)

=======

    error_message = validate_features_presence(actual_features, expected_features)

>>>>>>> e23b41e7
    common_features = actual_features & expected_features
    for name in common_features - {"task"}:
        error_message += validate_feature_dtype_and_shape(name, features[name], frame[name])

    if error_message:
        raise ValueError(error_message)


def validate_features_presence(actual_features: set[str], expected_features: set[str]):
    error_message = ""
    missing_features = expected_features - actual_features
    extra_features = actual_features - expected_features

    if missing_features or extra_features:
        error_message += "Feature mismatch in `frame` dictionary:\n"
        if missing_features:
            error_message += f"Missing features: {missing_features}\n"
        if extra_features:
            error_message += f"Extra features: {extra_features}\n"

    return error_message


def validate_feature_dtype_and_shape(name: str, feature: dict, value: np.ndarray | PILImage.Image | str):
    expected_dtype = feature["dtype"]
    expected_shape = feature["shape"]
    if is_valid_numpy_dtype_string(expected_dtype):
        return validate_feature_numpy_array(name, expected_dtype, expected_shape, value)
    elif expected_dtype in ["image", "video"]:
        return validate_feature_image_or_video(name, expected_shape, value)
    elif expected_dtype == "string":
        return validate_feature_string(name, value)
    else:
        raise NotImplementedError(f"The feature dtype '{expected_dtype}' is not implemented yet.")


def validate_feature_numpy_array(
    name: str, expected_dtype: str, expected_shape: list[int], value: np.ndarray
):
    error_message = ""
    if isinstance(value, np.ndarray):
        actual_dtype = value.dtype
        actual_shape = value.shape

        if actual_dtype != np.dtype(expected_dtype):
            error_message += f"The feature '{name}' of dtype '{actual_dtype}' is not of the expected dtype '{expected_dtype}'.\n"

        if actual_shape != expected_shape:
            error_message += f"The feature '{name}' of shape '{actual_shape}' does not have the expected shape '{expected_shape}'.\n"
    else:
        error_message += f"The feature '{name}' is not a 'np.ndarray'. Expected type is '{expected_dtype}', but type '{type(value)}' provided instead.\n"

    return error_message


def validate_feature_image_or_video(name: str, expected_shape: list[str], value: np.ndarray | PILImage.Image):
    # Note: The check of pixels range ([0,1] for float and [0,255] for uint8) is done by the image writer threads.
    error_message = ""
    if isinstance(value, np.ndarray):
        actual_shape = value.shape
        c, h, w = expected_shape
        if len(actual_shape) != 3 or (actual_shape != (c, h, w) and actual_shape != (h, w, c)):
            error_message += f"The feature '{name}' of shape '{actual_shape}' does not have the expected shape '{(c, h, w)}' or '{(h, w, c)}'.\n"
    elif isinstance(value, PILImage.Image):
        pass
    else:
        error_message += f"The feature '{name}' is expected to be of type 'PIL.Image' or 'np.ndarray' channel first or channel last, but type '{type(value)}' provided instead.\n"

    return error_message


def validate_feature_string(name: str, value: str):
    if not isinstance(value, str):
        return f"The feature '{name}' is expected to be of type 'str', but type '{type(value)}' provided instead.\n"
    return ""


def validate_episode_buffer(episode_buffer: dict, total_episodes: int, features: dict):
    if "size" not in episode_buffer:
        raise ValueError("size key not found in episode_buffer")

    if "task" not in episode_buffer:
        raise ValueError("task key not found in episode_buffer")

    if episode_buffer["episode_index"] != total_episodes:
        # TODO(aliberts): Add option to use existing episode_index
        raise NotImplementedError(
            "You might have manually provided the episode_buffer with an episode_index that doesn't "
            "match the total number of episodes already in the dataset. This is not supported for now."
        )

    if episode_buffer["size"] == 0:
        raise ValueError("You must add one or several frames with `add_frame` before calling `add_episode`.")

    buffer_keys = set(episode_buffer.keys()) - {"task", "size"}
    if not buffer_keys == set(features):
        raise ValueError(
            f"Features from `episode_buffer` don't match the ones in `features`."
            f"In episode_buffer not in features: {buffer_keys - set(features)}"
            f"In features not in episode_buffer: {set(features) - buffer_keys}"
        )<|MERGE_RESOLUTION|>--- conflicted
+++ resolved
@@ -400,10 +400,6 @@
     joint_fts = {key: ftype for key, ftype in hw_features.items() if ftype is float}
     cam_fts = {key: shape for key, shape in hw_features.items() if isinstance(shape, tuple)}
 
-<<<<<<< HEAD
-    if joint_fts:
-        features[f"{prefix}.joints"] = {
-=======
     if joint_fts and prefix == "action":
         features[prefix] = {
             "dtype": "float32",
@@ -413,18 +409,13 @@
 
     if joint_fts and prefix == "observation":
         features[f"{prefix}.state"] = {
->>>>>>> e23b41e7
             "dtype": "float32",
             "shape": (len(joint_fts),),
             "names": list(joint_fts),
         }
 
     for key, shape in cam_fts.items():
-<<<<<<< HEAD
-        features[f"{prefix}.cameras.{key}"] = {
-=======
         features[f"{prefix}.images.{key}"] = {
->>>>>>> e23b41e7
             "dtype": "video" if use_video else "image",
             "shape": shape,
             "names": ["height", "width", "channels"],
@@ -444,11 +435,7 @@
         elif ft["dtype"] == "float32" and len(ft["shape"]) == 1:
             frame[key] = np.array([values[name] for name in ft["names"]], dtype=np.float32)
         elif ft["dtype"] in ["image", "video"]:
-<<<<<<< HEAD
-            frame[key] = values[key.removeprefix(f"{prefix}.cameras.")]
-=======
             frame[key] = values[key.removeprefix(f"{prefix}.images.")]
->>>>>>> e23b41e7
 
     return frame
 
@@ -767,15 +754,9 @@
 def validate_frame(frame: dict, features: dict):
     expected_features = set(features) - set(DEFAULT_FEATURES)
     actual_features = set(frame)
-<<<<<<< HEAD
 
     error_message = validate_features_presence(actual_features, expected_features)
 
-=======
-
-    error_message = validate_features_presence(actual_features, expected_features)
-
->>>>>>> e23b41e7
     common_features = actual_features & expected_features
     for name in common_features - {"task"}:
         error_message += validate_feature_dtype_and_shape(name, features[name], frame[name])
