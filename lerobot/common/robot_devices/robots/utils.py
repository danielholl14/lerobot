--- conflicted
+++ resolved
@@ -9,16 +9,11 @@
 
 
 class Robot(Protocol):
-<<<<<<< HEAD
-    def connect(self): ...
-    def activate_calibration(self): ...
-=======
     # TODO(rcadene, aliberts): Add unit test checking the protocol is implemented in the corresponding classes
     robot_type: str
 
     def connect(self): ...
     def run_calibration(self): ...
->>>>>>> 1a343c35
     def teleop_step(self, record_data=False): ...
     def capture_observation(self): ...
     def send_action(self, action): ...
